--- conflicted
+++ resolved
@@ -2575,178 +2575,7 @@
     }
 }
 
-<<<<<<< HEAD
-pub fn parse_def_predecl(working_set: &mut StateWorkingSet, spans: &[Span]) {
-    let name = working_set.get_span_contents(spans[0]);
-
-    if name == b"def" && spans.len() >= 4 {
-        let (name_expr, ..) = parse_string(working_set, spans[1]);
-        let name = name_expr.as_string();
-
-        working_set.enter_scope();
-        // FIXME: because parse_signature will update the scope with the variables it sees
-        // we end up parsing the signature twice per def. The first time is during the predecl
-        // so that we can see the types that are part of the signature, which we need for parsing.
-        // The second time is when we actually parse the body itworking_set.
-        // We can't reuse the first time because the variables that are created during parse_signature
-        // are lost when we exit the scope below.
-        let (sig, ..) = parse_signature(working_set, spans[2]);
-        let signature = sig.as_signature();
-        working_set.exit_scope();
-
-        if let (Some(name), Some(mut signature)) = (name, signature) {
-            signature.name = name;
-            let decl = signature.predeclare();
-
-            working_set.add_decl(decl);
-        }
-    }
-}
-
-/// Parser for the def command
-pub fn parse_def(
-    working_set: &mut StateWorkingSet,
-    spans: &[Span],
-) -> (Statement, Option<ParseError>) {
-    let mut error = None;
-    let name = working_set.get_span_contents(spans[0]);
-
-    if name == b"def" && spans.len() >= 4 {
-        //FIXME: don't use expect here
-        let (name_expr, err) = parse_string(working_set, spans[1]);
-        error = error.or(err);
-
-        working_set.enter_scope();
-        let (sig, err) = parse_signature(working_set, spans[2]);
-        error = error.or(err);
-
-        let (block, err) = parse_block_expression(working_set, spans[3]);
-        error = error.or(err);
-        working_set.exit_scope();
-
-        let name = name_expr.as_string();
-
-        let signature = sig.as_signature();
-
-        let block_id = block.as_block();
-
-        match (name, signature, block_id) {
-            (Some(name), Some(mut signature), Some(block_id)) => {
-                let decl_id = working_set
-                    .find_decl(name.as_bytes())
-                    .expect("internal error: predeclaration failed to add definition");
-
-                let declaration = working_set.get_decl_mut(decl_id);
-
-                signature.name = name;
-
-                *declaration = signature.into_block_command(block_id);
-
-                let def_decl_id = working_set
-                    .find_decl(b"def")
-                    .expect("internal error: missing def command");
-
-                let call = Box::new(Call {
-                    head: spans[0],
-                    decl_id: def_decl_id,
-                    positional: vec![name_expr, sig, block],
-                    named: vec![],
-                });
-
-                (
-                    Statement::Pipeline(Pipeline::from_vec(vec![Expression {
-                        expr: Expr::Call(call),
-                        span: span(spans),
-                        ty: Type::Unknown,
-                    }])),
-                    error,
-                )
-            }
-            _ => (
-                Statement::Pipeline(Pipeline::from_vec(vec![Expression {
-                    expr: Expr::Garbage,
-                    span: span(spans),
-                    ty: Type::Unknown,
-                }])),
-                error,
-            ),
-        }
-    } else {
-        (
-            Statement::Pipeline(Pipeline::from_vec(vec![Expression {
-                expr: Expr::Garbage,
-                span: span(spans),
-                ty: Type::Unknown,
-            }])),
-            Some(ParseError::UnknownState(
-                "internal error: definition unparseable".into(),
-                span(spans),
-            )),
-        )
-    }
-}
-
-/// Parser for the alias command
-pub fn parse_alias(
-    working_set: &mut StateWorkingSet,
-    spans: &[Span],
-) -> (Statement, Option<ParseError>) {
-    let name = working_set.get_span_contents(spans[0]);
-
-    if name == b"alias" {
-        if let Some(decl_id) = working_set.find_decl(b"alias") {
-            let (call, call_span, _) =
-                parse_internal_call(working_set, spans[0], &spans[1..], decl_id);
-
-            if spans.len() >= 4 {
-                let alias_name = working_set.get_span_contents(spans[1]);
-
-                let alias_name = if alias_name.starts_with(b"\"")
-                    && alias_name.ends_with(b"\"")
-                    && alias_name.len() > 1
-                {
-                    alias_name[1..(alias_name.len() - 1)].to_vec()
-                } else {
-                    alias_name.to_vec()
-                };
-                let _equals = working_set.get_span_contents(spans[2]);
-
-                let replacement = spans[3..].to_vec();
-
-                //println!("{:?} {:?}", alias_name, replacement);
-
-                working_set.add_alias(alias_name, replacement);
-            }
-
-            return (
-                Statement::Pipeline(Pipeline::from_vec(vec![Expression {
-                    expr: Expr::Call(call),
-                    span: call_span,
-                    ty: Type::Unknown,
-                }])),
-                None,
-            );
-        }
-    }
-
-    (
-        Statement::Pipeline(Pipeline::from_vec(vec![Expression {
-            expr: Expr::Garbage,
-            span: span(spans),
-            ty: Type::Unknown,
-        }])),
-        Some(ParseError::UnknownState(
-            "internal error: let statement unparseable".into(),
-            span(spans),
-        )),
-    )
-}
-
-/// Parse let command
-pub fn parse_let(
-=======
 pub fn parse_statement(
->>>>>>> 3567bbbf
     working_set: &mut StateWorkingSet,
     spans: &[Span],
 ) -> (Statement, Option<ParseError>) {
@@ -2763,112 +2592,6 @@
             (Statement::Pipeline(Pipeline::from_vec(vec![expr])), err)
         }
     }
-<<<<<<< HEAD
-    (
-        Statement::Pipeline(Pipeline::from_vec(vec![Expression {
-            expr: Expr::Garbage,
-            span: span(spans),
-            ty: Type::Unknown,
-        }])),
-        Some(ParseError::UnknownState(
-            "internal error: let statement unparseable".into(),
-            span(spans),
-        )),
-    )
-}
-
-/// Parser for the source command
-pub fn parse_source(
-    working_set: &mut StateWorkingSet,
-    spans: &[Span],
-) -> (Statement, Option<ParseError>) {
-    let name = working_set.get_span_contents(spans[0]);
-
-    if name == b"source" {
-        if let Some(decl_id) = working_set.find_decl(b"source") {
-            let (call, call_span, _) =
-                parse_internal_call(working_set, spans[0], &spans[1..], decl_id);
-
-            // Command and one file name
-            if spans.len() >= 2 {
-                let name_expr = working_set.get_span_contents(spans[1]);
-                if let Ok(filename) = String::from_utf8(name_expr.to_vec()) {
-                    let source_file = Path::new(&filename);
-
-                    let path = source_file;
-                    let contents = std::fs::read(path);
-
-                    if let Ok(contents) = contents {
-                        let (block, err) = parse(
-                            working_set,
-                            path.file_name().and_then(|x| x.to_str()),
-                            &contents,
-                            true,
-                        );
-                        if let None = err {
-                            // Successful parse
-                            // What should I be doing here?
-                            let block_id = working_set.add_block(block);
-                            // return (
-                            //     // Successful parse
-                            //     // Why creating a pipeline here for only one expression?
-                            //     // Is there a way to only make this a declaration?
-                            //     Statement::Pipeline(Pipeline::from_vec(vec![Expression {
-                            //         expr: Expr::Subexpression(block_id),
-                            //         span: span(spans),
-                            //         ty: Type::Unknown, // FIXME
-                            //     }])),
-                            //     None,
-                            // );
-                        }
-                    }
-                }
-            }
-
-            return (
-                Statement::Pipeline(Pipeline::from_vec(vec![Expression {
-                    expr: Expr::Call(call),
-                    span: call_span,
-                    ty: Type::Unknown,
-                }])),
-                None,
-            );
-        }
-    }
-
-    (
-        Statement::Pipeline(Pipeline::from_vec(vec![Expression {
-            expr: Expr::Garbage,
-            span: span(spans),
-            ty: Type::Unknown,
-        }])),
-        Some(ParseError::UnknownState(
-            "internal error: source statement unparseable".into(),
-            span(spans),
-        )),
-    )
-}
-
-/// Parse a statement. Check if def, let, alias, or source command can process it properly
-pub fn parse_statement(
-    working_set: &mut StateWorkingSet,
-    spans: &[Span],
-) -> (Statement, Option<ParseError>) {
-    // FIXME: improve errors by checking keyword first
-    if let (decl, None) = parse_def(working_set, spans) {
-        (decl, None)
-    } else if let (stmt, None) = parse_let(working_set, spans) {
-        (stmt, None)
-    } else if let (stmt, None) = parse_alias(working_set, spans) {
-        (stmt, None)
-    } else if let (decl, None) = parse_source(working_set, spans) {
-        (decl, None)
-    } else {
-        let (expr, err) = parse_expression(working_set, spans);
-        (Statement::Pipeline(Pipeline::from_vec(vec![expr])), err)
-    }
-=======
->>>>>>> 3567bbbf
 }
 
 pub fn parse_block(
