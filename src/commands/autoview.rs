--- conflicted
+++ resolved
@@ -1,13 +1,7 @@
-<<<<<<< HEAD
 use crate::commands::{RawCommandArgs, StaticCommand};
-use crate::context::{SourceMap, SpanSource};
-=======
-use crate::commands::command::SinkCommandArgs;
->>>>>>> 600f0f3a
 use crate::errors::ShellError;
 use crate::prelude::*;
 
-<<<<<<< HEAD
 pub struct Autoview;
 
 #[derive(Deserialize)]
@@ -16,28 +10,6 @@
 impl StaticCommand for Autoview {
     fn name(&self) -> &str {
         "autoview"
-=======
-pub fn autoview(args: SinkCommandArgs) -> Result<(), ShellError> {
-    if args.input.len() > 0 {
-        if let Tagged {
-            item: Value::Binary(_),
-            ..
-        } = args.input[0]
-        {
-            args.ctx.get_sink("binaryview").run(args)?;
-        } else if is_single_text_value(&args.input) {
-            args.ctx.get_sink("textview").run(args)?;
-        } else if equal_shapes(&args.input) {
-            args.ctx.get_sink("table").run(args)?;
-        } else {
-            let mut host = args.ctx.host.lock().unwrap();
-            for i in args.input.iter() {
-                let view = GenericView::new(&i);
-                handle_unexpected(&mut *host, |host| crate::format::print_view(&view, host));
-                host.stdout("");
-            }
-        }
->>>>>>> 600f0f3a
     }
 
     fn run(
@@ -62,15 +34,15 @@
         let input = context.input.drain_vec().await;
 
         if input.len() > 0 {
-            if let Spanned {
+            if let Tagged {
                 item: Value::Binary(_),
                 ..
-            } = input[0]
+            } = input[0usize]
             {
                 let binary = context.expect_command("binaryview");
                 binary.run(raw.with_input(input), &context.commands).await;
             } else if is_single_text_value(&input) {
-                view_text_value(&input[0], &raw.call_info.source_map);
+                //view_text_value(&input[0], &raw.call_info.source_map);
             } else if equal_shapes(&input) {
                 let table = context.expect_command("table");
                 let result = table.run(raw.with_input(input), &context.commands).await.unwrap();
